# you need to install to programs: curl and envsubst

# You must the following values in your command line
# export ETH_ADDRESS='<put-your-public-key-here>'
# export AVALANCHE_ADDRESS='<put-your-public-key-here>'
# export NEAR_ADDRESS='<put-your-public-key-here'
# export BSC_ADDRESS='put-your-binance-smart-chain-key-here'
<<<<<<< HEAD
# export INJECTIVE_SUBACCOUNTID='put-your-injective-subaccount-id-here'
=======
# export POLYGON_ADDRESS='<put-your-public-key-here>'
>>>>>>> 1c32ca87

# -k is --insecure, this disables certificate verification and should only be
# used for local development and testing

# Config

curl -s -X GET -k --key $GATEWAY_KEY --cert $GATEWAY_CERT https://localhost:15888/ | jq

curl -s -X GET -k --key $GATEWAY_KEY --cert $GATEWAY_CERT https://localhost:15888/connectors | jq

curl -s -X POST -k --key $GATEWAY_KEY --cert $GATEWAY_CERT -H "Content-Type: application/json" -d "$(envsubst < ./requests/config_update.json)" https://localhost:15888/config/update | jq

# Network

curl -s -X GET -k --key $GATEWAY_KEY --cert $GATEWAY_CERT https://localhost:15888/network/status | jq

curl -s -X GET -k --key $GATEWAY_KEY --cert $GATEWAY_CERT "https://localhost:15888/network/status?chain=ethereum&network=goerli" | jq

curl -s -X GET -k --key $GATEWAY_KEY --cert $GATEWAY_CERT "https://localhost:15888/network/status?chain=avalanche&network=avalanche" | jq

curl -s -X GET -k --key $GATEWAY_KEY --cert $GATEWAY_CERT "https://localhost:15888/network/status?chain=harmony&network=harmony" | jq

curl -s -X GET -k --key $GATEWAY_KEY --cert $GATEWAY_CERT "https://localhost:15888/network/status?chain=cronos&network=mainnet" | jq

curl -s -X GET -k --key $GATEWAY_KEY --cert $GATEWAY_CERT https://localhost:15888/network/config | jq

curl -s -X POST -k --key $GATEWAY_KEY --cert $GATEWAY_CERT -H "Content-Type: application/json" -d "$(envsubst < ./requests/network_poll.json)" https://localhost:15888/network/poll | jq

curl -s -X GET -k --key $GATEWAY_KEY --cert $GATEWAY_CERT "https://localhost:15888/network/tokens?chain=ethereum&network=goerli" | jq

curl -s -X GET -k --key $GATEWAY_KEY --cert $GATEWAY_CERT "https://localhost:15888/network/tokens?chain=polygon&network=mainnet" | jq

curl -s -X GET -k --key $GATEWAY_KEY --cert $GATEWAY_CERT "https://localhost:15888/network/tokens?chain=polygon&network=mumbai" | jq

curl -s -X GET -k --key $GATEWAY_KEY --cert $GATEWAY_CERT "https://localhost:15888/network/tokens?chain=cronos&network=mainnet" | jq

curl -s -X POST -k --key $GATEWAY_KEY --cert $GATEWAY_CERT -H "Content-Type: application/json" -d "$(envsubst < ./requests/network_balances.json)" https://localhost:15888/network/balances | jq

curl -s -X POST -k --key $GATEWAY_KEY --cert $GATEWAY_CERT -H "Content-Type: application/json" -d "$(envsubst < ./requests/bsc_balances.json)" https://localhost:15888/network/balances | jq

curl -s -X POST -k --key $GATEWAY_KEY --cert $GATEWAY_CERT -H "Content-Type: application/json" -d "$(envsubst < ./requests/cronos_balances.json)" https://localhost:15888/network/balances | jq

# Wallet

## add private keys
curl -s -X POST -k --key $GATEWAY_KEY --cert $GATEWAY_CERT -H "Content-Type: application/json" -d "$(envsubst < ./requests/add_ethereum_key.json)" https://localhost:15888/wallet/add | jq

curl -s -X POST -k --key $GATEWAY_KEY --cert $GATEWAY_CERT -H "Content-Type: application/json" -d "$(envsubst < ./requests/add_avalanche_key.json)" https://localhost:15888/wallet/add | jq

curl -s -X POST -k --key $GATEWAY_KEY --cert $GATEWAY_CERT -H "Content-Type: application/json" -d "$(envsubst < ./requests/add_cronos_key.json)" https://localhost:15888/wallet/add | jq

curl -s -X POST -k --key $GATEWAY_KEY --cert $GATEWAY_CERT -H "Content-Type: application/json" -d "$(envsubst < ./requests/add_near_key.json)" https://localhost:15888/wallet/add | jq

curl -s -X POST -k --key $GATEWAY_KEY --cert $GATEWAY_CERT -H "Content-Type: application/json" -d "$(envsubst < ./requests/add_bsc_key.json)" https://localhost:15888/wallet/add | jq

<<<<<<< HEAD
curl -s -X POST -k --key $GATEWAY_KEY --cert $GATEWAY_CERT -H "Content-Type: application/json" -d "$(envsubst < ./requests/add_injective_key.json)" https://localhost:15888/wallet/add | jq
=======
curl -s -X POST -k --key $GATEWAY_KEY --cert $GATEWAY_CERT -H "Content-Type: application/json" -d "$(envsubst < ./requests/add_polygon_key.json)" https://localhost:15888/wallet/add | jq
>>>>>>> 1c32ca87

## read public keys
curl -s -X GET -k --key $GATEWAY_KEY --cert $GATEWAY_CERT https://localhost:15888/wallet | jq

## remove keys
curl -s -X DELETE -k --key $GATEWAY_KEY --cert $GATEWAY_CERT -H "Content-Type: application/json" -d "$(envsubst < ./requests/remove_ethereum_key.json)" https://localhost:15888/wallet/remove | jq

curl -s -X DELETE -k --key $GATEWAY_KEY --cert $GATEWAY_CERT -H "Content-Type: application/json" -d "$(envsubst < ./requests/remove_avalanche_key.json)" https://localhost:15888/wallet/remove | jq

curl -s -X DELETE -k --key $GATEWAY_KEY --cert $GATEWAY_CERT -H "Content-Type: application/json" -d "$(envsubst < ./requests/remove_cronos_key.json)" https://localhost:15888/wallet/remove | jq

curl -s -X DELETE -k --key $GATEWAY_KEY --cert $GATEWAY_CERT -H "Content-Type: application/json" -d "$(envsubst < ./requests/remove_near_key.json)" https://localhost:15888/wallet/remove | jq

curl -s -X DELETE -k --key $GATEWAY_KEY --cert $GATEWAY_CERT -H "Content-Type: application/json" -d "$(envsubst < ./requests/remove_bsc_key.json)" https://localhost:15888/wallet/remove | jq

curl -s -X DELETE -k --key $GATEWAY_KEY --cert $GATEWAY_CERT -H "Content-Type: application/json" -d "$(envsubst < ./requests/remove_polygon_key.json)" https://localhost:15888/wallet/remove | jq

# AMM

## price

curl -s -X POST -k --key $GATEWAY_KEY --cert $GATEWAY_CERT -H "Content-Type: application/json" -d "$(envsubst < ./requests/price_uniswap.json)" https://localhost:15888/amm/price | jq

curl -s -X POST -k --key $GATEWAY_KEY --cert $GATEWAY_CERT -H "Content-Type: application/json" -d "$(envsubst < ./requests/price_traderjoe.json)" https://localhost:15888/amm/price | jq

curl -s -X POST -k --key $GATEWAY_KEY --cert $GATEWAY_CERT -H "Content-Type: application/json" -d "$(envsubst < ./requests/price_dfk.json)" https://localhost:15888/amm/price

curl -s -X POST -k --key $GATEWAY_KEY --cert $GATEWAY_CERT -H "Content-Type: application/json" -d "$(envsubst < ./requests/price_defira.json)" https://localhost:15888/amm/price | jq

curl -s -X POST -k --key $GATEWAY_KEY --cert $GATEWAY_CERT -H "Content-Type: application/json" -d "$(envsubst < ./requests/price_mad_meerkat.json)" https://localhost:15888/amm/price | jq

curl -s -X POST -k --key $GATEWAY_KEY --cert $GATEWAY_CERT -H "Content-Type: application/json" -d "$(envsubst < ./requests/price_vvs.json)" https://localhost:15888/amm/price | jq

curl -s -X POST -k --key $GATEWAY_KEY --cert $GATEWAY_CERT -H "Content-Type: application/json" -d "$(envsubst < ./requests/price_ref.json)" https://localhost:15888/amm/price | jq

curl -s -X POST -k --key $GATEWAY_KEY --cert $GATEWAY_CERT -H "Content-Type: application/json" -d "$(envsubst < ./requests/price_bsc_pancakeswap.json)" https://localhost:15888/amm/price | jq

curl -s -X POST -k --key $GATEWAY_KEY --cert $GATEWAY_CERT -H "Content-Type: application/json" -d "$(envsubst < ./requests/price_bsc_sushiswap.json)" https://localhost:15888/amm/price | jq

curl -s -X POST -k --key $GATEWAY_KEY --cert $GATEWAY_CERT -H "Content-Type: application/json" -d "$(envsubst < ./requests/price_polygon_sushiswap_buy.json)" https://localhost:15888/amm/price | jq

curl -s -X POST -k --key $GATEWAY_KEY --cert $GATEWAY_CERT -H "Content-Type: application/json" -d "$(envsubst < ./requests/price_polygon_sushiswap_sell.json)" https://localhost:15888/amm/price | jq

## trade

curl -s -X POST -k --key $GATEWAY_KEY --cert $GATEWAY_CERT -H "Content-Type: application/json" -d "$(envsubst < ./requests/eth_uniswap_trade.json)" https://localhost:15888/amm/trade | jq

curl -s -X POST -k --key $GATEWAY_KEY --cert $GATEWAY_CERT -H "Content-Type: application/json" -d "$(envsubst < ./requests/avalanche_traderjoe_trade.json)" https://localhost:15888/amm/trade | jq

curl -s -X POST -k --key $GATEWAY_KEY --cert $GATEWAY_CERT -H "Content-Type: application/json" -d "$(envsubst < ./requests/harmony_dfk_trade.json)" https://localhost:15888/amm/trade | jq

curl -s -X POST -k --key $GATEWAY_KEY --cert $GATEWAY_CERT -H "Content-Type: application/json" -d "$(envsubst < ./requests/harmony_testnet_defira_trade.json)" https://localhost:15888/amm/trade | jq

curl -s -X POST -k --key $GATEWAY_KEY --cert $GATEWAY_CERT -H "Content-Type: application/json" -d "$(envsubst < ./requests/cronos_mmf_trade.json)" https://localhost:15888/amm/trade | jq

curl -s -X POST -k --key $GATEWAY_KEY --cert $GATEWAY_CERT -H "Content-Type: application/json" -d "$(envsubst < ./requests/cronos_vvs_trade.json)" https://localhost:15888/amm/trade | jq

curl -s -X POST -k --key $GATEWAY_KEY --cert $GATEWAY_CERT -H "Content-Type: application/json" -d "$(envsubst < ./requests/near_mainnet_ref_trade.json)" https://localhost:15888/amm/trade | jq

curl -s -X POST -k --key $GATEWAY_KEY --cert $GATEWAY_CERT -H "Content-Type: application/json" -d "$(envsubst < ./requests/bsc_pancakeswap_trade.json)" https://localhost:15888/amm/trade | jq

curl -s -X POST -k --key $GATEWAY_KEY --cert $GATEWAY_CERT -H "Content-Type: application/json" -d "$(envsubst < ./requests/bsc_sushiswap_trade.json)" https://localhost:15888/amm/trade | jq

curl -s -X POST -k --key $GATEWAY_KEY --cert $GATEWAY_CERT -H "Content-Type: application/json" -d "$(envsubst < ./requests/polygon_sushiswap_trade_buy.json)" https://localhost:15888/amm/trade | jq

curl -s -X POST -k --key $GATEWAY_KEY --cert $GATEWAY_CERT -H "Content-Type: application/json" -d "$(envsubst < ./requests/polygon_sushiswap_trade_sell.json)" https://localhost:15888/amm/trade | jq

## Perp - curie

### Market prices

curl -s -X POST -k --key $GATEWAY_KEY --cert $GATEWAY_CERT -H "Content-Type: application/json" -d "$(envsubst < ./requests/perp_prices.json)" https://localhost:15888/amm/perp/market-prices | jq

### Marker Status
curl -s -X POST -k --key $GATEWAY_KEY --cert $GATEWAY_CERT -H "Content-Type: application/json" -d "$(envsubst < ./requests/perp_prices.json)" https://localhost:15888/amm/perp/market-status | jq

### Marker pairs
curl -s -X POST -k --key $GATEWAY_KEY --cert $GATEWAY_CERT -H "Content-Type: application/json" -d "$(envsubst < ./requests/perp_prices.json)" https://localhost:15888/amm/perp/pairs | jq

### Positon status

curl -s -X POST -k --key $GATEWAY_KEY --cert $GATEWAY_CERT -H "Content-Type: application/json" -d "$(envsubst < ./requests/perp_position.json)" https://localhost:15888/amm/perp/position | jq

### Acct balance

curl -s -X POST -k --key $GATEWAY_KEY --cert $GATEWAY_CERT -H "Content-Type: application/json" -d "$(envsubst < ./requests/perp_position.json)" https://localhost:15888/amm/perp/balance | jq

### Open position

curl -s -X POST -k --key $GATEWAY_KEY --cert $GATEWAY_CERT -H "Content-Type: application/json" -d "$(envsubst < ./requests/perp_trade_open.json)" https://localhost:15888/amm/perp/open | jq

### Close position

curl -s -X POST -k --key $GATEWAY_KEY --cert $GATEWAY_CERT -H "Content-Type: application/json" -d "$(envsubst < ./requests/perp_position.json)" https://localhost:15888/amm/perp/close | jq

## Lping

### add liquidity

curl -s -X POST -k --key $GATEWAY_KEY --cert $GATEWAY_CERT -H "Content-Type: application/json" -d "$(envsubst < ./requests/eth_uniswap_add_liquidity.json)" https://localhost:15888/amm/liquidity/add | jq

### remove liquidity

curl -s -X POST -k --key $GATEWAY_KEY --cert $GATEWAY_CERT -H "Content-Type: application/json" -d "$(envsubst < ./requests/eth_uniswap_position.json)" https://localhost:15888/amm/liquidity/remove | jq

### collect fees

curl -s -X POST -k --key $GATEWAY_KEY --cert $GATEWAY_CERT -H "Content-Type: application/json" -d "$(envsubst < ./requests/eth_uniswap_position.json)" https://localhost:15888/amm/liquidity/collect_fees | jq

### get position

curl -s -X POST -k --key $GATEWAY_KEY --cert $GATEWAY_CERT -H "Content-Type: application/json" -d "$(envsubst < ./requests/eth_uniswap_position.json)" https://localhost:15888/amm/liquidity/position | jq

### get pool price

curl -s -X POST -k --key $GATEWAY_KEY --cert $GATEWAY_CERT -H "Content-Type: application/json" -d "$(envsubst < ./requests/eth_uniswap_pool_price.json)" https://localhost:15888/amm/liquidity/price | jq

# EVM

## nonce
curl -s -X POST -k --key $GATEWAY_KEY --cert $GATEWAY_CERT -H "Content-Type: application/json" -d "$(envsubst < ./requests/eth_nonce.json)" https://localhost:15888/evm/nonce | jq

curl -s -X POST -k --key $GATEWAY_KEY --cert $GATEWAY_CERT -H "Content-Type: application/json" -d "$(envsubst < ./requests/avalanche_nonce.json)" https://localhost:15888/evm/nonce | jq

curl -s -X POST -k --key $GATEWAY_KEY --cert $GATEWAY_CERT -H "Content-Type: application/json" -d "$(envsubst < ./requests/cronos_nonce.json)" https://localhost:15888/evm/nonce | jq

curl -s -X POST -k --key $GATEWAY_KEY --cert $GATEWAY_CERT -H "Content-Type: application/json" -d "$(envsubst < ./requests/bsc_nonce.json)" https://localhost:15888/evm/nonce | jq

## allowances

curl -s -X POST -k --key $GATEWAY_KEY --cert $GATEWAY_CERT -H "Content-Type: application/json" -d "$(envsubst < ./requests/eth_allowances.json)" https://localhost:15888/evm/allowances | jq

## approve

curl -s -X POST -k --key $GATEWAY_KEY --cert $GATEWAY_CERT -H "Content-Type: application/json" -d "$(envsubst < ./requests/eth_approve.json)" https://localhost:15888/evm/approve | jq

curl -s -X POST -k --key $GATEWAY_KEY --cert $GATEWAY_CERT -H "Content-Type: application/json" -d "$(envsubst < ./requests/eth_perp_approve.json)" https://localhost:15888/evm/approve | jq

curl -s -X POST -k --key $GATEWAY_KEY --cert $GATEWAY_CERT -H "Content-Type: application/json" -d "$(envsubst < ./requests/avalanche_approve.json)" https://localhost:15888/evm/approve | jq

curl -s -X POST -k --key $GATEWAY_KEY --cert $GATEWAY_CERT -H "Content-Type: application/json" -d "$(envsubst < ./requests/cronos_approve.json)" https://localhost:15888/evm/approve | jq

curl -s -X POST -k --key $GATEWAY_KEY --cert $GATEWAY_CERT -H "Content-Type: application/json" -d "$(envsubst < ./requests/bsc_approve.json)" https://localhost:15888/evm/approve | jq

# NEAR

## get balances
curl -s -X POST -k --key $GATEWAY_KEY --cert $GATEWAY_CERT -H "Content-Type: application/json" -d "$(envsubst < ./requests/near_network_balances.json)" https://localhost:15888/near/balances | jq

## get token
curl -s -X GET -k --key $GATEWAY_KEY --cert $GATEWAY_CERT "https://localhost:15888/near/tokens?chain=near&network=testnet" | jq

## post poll
curl -s -X POST -k --key $GATEWAY_KEY --cert $GATEWAY_CERT -H "Content-Type: application/json" -d "$(envsubst < ./requests/near_post_poll.json)" https://localhost:15888/near/poll | jq


# CLOB

## get markets
curl -s -X GET -k --key $GATEWAY_KEY --cert $GATEWAY_CERT "https://localhost:15888/clob/markets?chain=injective&network=mainnet&connector=injective" | jq

## get order books
curl -s -X GET -k --key $GATEWAY_KEY --cert $GATEWAY_CERT "https://localhost:15888/clob/orderBook?chain=injective&network=mainnet&connector=injective&market=WETH-USDC" | jq

## get tickers
curl -s -X GET -k --key $GATEWAY_KEY --cert $GATEWAY_CERT "https://localhost:15888/clob/ticker?chain=injective&network=mainnet&connector=injective" | jq

## get orders
curl -s -X GET -k --key $GATEWAY_KEY --cert $GATEWAY_CERT "https://localhost:15888/clob/orders?chain=injective&network=mainnet&connector=injective&market=INJ-USDT&orderId=XXXX&address=XXXX" | jq

## post orders
curl -s -X POST -k --key $GATEWAY_KEY --cert $GATEWAY_CERT -H "Content-Type: application/json" -d "$(envsubst < ./requests/injective_post_order.json)" https://localhost:15888/clob/orders | jq

## delete orders
curl -s -X DELETE -k --key $GATEWAY_KEY --cert $GATEWAY_CERT -H "Content-Type: application/json" -d "$(envsubst < ./requests/injective_delete_order.json)" https://localhost:15888/clob/orders | jq


# injective

curl -s -X POST -k --key $GATEWAY_KEY --cert $GATEWAY_CERT -H "Content-Type: application/json" -d "$(envsubst < ./requests/injective_balances.json)" https://localhost:15888/injective/balances | jq

curl -s -X GET -k --key $GATEWAY_KEY --cert $GATEWAY_CERT 'https://localhost:15888/injective/block/current?chain=injective&network=mainnet' | jq

curl -s -X POST -k --key $GATEWAY_KEY --cert $GATEWAY_CERT -H "Content-Type: application/json" -d "$(envsubst < ./requests/injective_poll.json)" https://localhost:15888/injective/poll | jq

curl -s -X POST -k --key $GATEWAY_KEY --cert $GATEWAY_CERT -H "Content-Type: application/json" -d "$(envsubst < ./requests/injective_transfer_to_bank.json)" https://localhost:15888/injective/transfer/to/bank | jq

curl -s -X POST -k --key $GATEWAY_KEY --cert $GATEWAY_CERT -H "Content-Type: application/json" -d "$(envsubst < ./requests/injective_transfer_to_sub.json)" https://localhost:15888/injective/transfer/to/sub | jq<|MERGE_RESOLUTION|>--- conflicted
+++ resolved
@@ -5,11 +5,8 @@
 # export AVALANCHE_ADDRESS='<put-your-public-key-here>'
 # export NEAR_ADDRESS='<put-your-public-key-here'
 # export BSC_ADDRESS='put-your-binance-smart-chain-key-here'
-<<<<<<< HEAD
 # export INJECTIVE_SUBACCOUNTID='put-your-injective-subaccount-id-here'
-=======
 # export POLYGON_ADDRESS='<put-your-public-key-here>'
->>>>>>> 1c32ca87
 
 # -k is --insecure, this disables certificate verification and should only be
 # used for local development and testing
@@ -65,11 +62,9 @@
 
 curl -s -X POST -k --key $GATEWAY_KEY --cert $GATEWAY_CERT -H "Content-Type: application/json" -d "$(envsubst < ./requests/add_bsc_key.json)" https://localhost:15888/wallet/add | jq
 
-<<<<<<< HEAD
 curl -s -X POST -k --key $GATEWAY_KEY --cert $GATEWAY_CERT -H "Content-Type: application/json" -d "$(envsubst < ./requests/add_injective_key.json)" https://localhost:15888/wallet/add | jq
-=======
+
 curl -s -X POST -k --key $GATEWAY_KEY --cert $GATEWAY_CERT -H "Content-Type: application/json" -d "$(envsubst < ./requests/add_polygon_key.json)" https://localhost:15888/wallet/add | jq
->>>>>>> 1c32ca87
 
 ## read public keys
 curl -s -X GET -k --key $GATEWAY_KEY --cert $GATEWAY_CERT https://localhost:15888/wallet | jq
