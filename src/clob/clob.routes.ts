/* eslint-disable no-inner-declarations */
/* eslint-disable @typescript-eslint/ban-types */
import { Router, Request, Response } from 'express';
import { EstimateGasResponse } from '../amm/amm.requests';
import { validateEstimateGasRequest } from '../amm/amm.validators';
import { NetworkSelectionRequest } from '../services/common-interfaces';
import { asyncHandler } from '../services/error-handler';
import {
  getMarkets,
  getOrderBooks,
  getTickers,
  getOrders,
  postOrder,
  deleteOrder,
  estimateGas,
<<<<<<< HEAD
  perpGetMarkets,
  perpGetOrderBooks,
  perpGetTickers,
  perpGetOrders,
  perpPostOrder,
  perpDeleteOrder,
  perpEstimateGas,
  perpFundingPayments,
  perpFundingRates,
=======
  batchOrders,
>>>>>>> 87ae3e89
} from './clob.controllers';
import {
  ClobBatchUpdateRequest,
  ClobDeleteOrderRequest,
  ClobDeleteOrderResponse,
  ClobGetOrderRequest,
  ClobGetOrderResponse,
  ClobMarketResponse,
  ClobMarketRequest,
  ClobOrderbookRequest,
  ClobOrderbookResponse,
  ClobPostOrderRequest,
  ClobPostOrderResponse,
  ClobTickerRequest,
  ClobTickerResponse,
  PerpClobDeleteOrderRequest,
  PerpClobDeleteOrderResponse,
  PerpClobGetOrderRequest,
  PerpClobGetOrderResponse,
  PerpClobMarketResponse,
  PerpClobMarketRequest,
  PerpClobOrderbookRequest,
  PerpClobOrderbookResponse,
  PerpClobPostOrderRequest,
  PerpClobPostOrderResponse,
  PerpClobTickerRequest,
  PerpClobTickerResponse,
  PerpClobFundingRatesRequest,
  PerpClobFundingRatesResponse,
  PerpClobFundingPaymentsRequest,
  PerpClobFundingPaymentsResponse,
} from './clob.requests';
import {
  validateBasicRequest,
  validateMarketRequest,
  validatePostOrderRequest,
  validateOrderRequest,
<<<<<<< HEAD
  validateFundingRatesRequest,
  validateFundingPaymentsRequest,
  validatePostPerpOrderRequest,
=======
  validateBatchOrdersRequest,
>>>>>>> 87ae3e89
} from './clob.validators';

export namespace CLOBRoutes {
  export const router = Router();

  router.get(
    '/markets',
    asyncHandler(
      async (
        req: Request<{}, {}, ClobMarketRequest>,
        res: Response<ClobMarketResponse | string, {}>
      ) => {
        validateBasicRequest(req.query);
        res
          .status(200)
          .json(await getMarkets(req.query as unknown as ClobMarketRequest));
      }
    )
  );

  router.get(
    '/orderBook',
    asyncHandler(
      async (
        req: Request<{}, {}, ClobOrderbookRequest>,
        res: Response<ClobOrderbookResponse | string, {}>
      ) => {
        validateMarketRequest(req.query);
        res
          .status(200)
          .json(
            await getOrderBooks(req.query as unknown as ClobOrderbookRequest)
          );
      }
    )
  );

  router.get(
    '/ticker',
    asyncHandler(
      async (
        req: Request<{}, {}, ClobTickerRequest>,
        res: Response<ClobTickerResponse | string, {}>
      ) => {
        validateBasicRequest(req.query);
        res
          .status(200)
          .json(await getTickers(req.query as unknown as ClobTickerRequest));
      }
    )
  );

  router.get(
    '/orders',
    asyncHandler(
      async (
        req: Request<{}, {}, ClobGetOrderRequest>,
        res: Response<ClobGetOrderResponse | string, {}>
      ) => {
        validateOrderRequest(req.query);
        res
          .status(200)
          .json(await getOrders(req.query as unknown as ClobGetOrderRequest));
      }
    )
  );

  router.post(
    '/orders',
    asyncHandler(
      async (
        req: Request<{}, {}, ClobPostOrderRequest>,
        res: Response<ClobPostOrderResponse | string, {}>
      ) => {
        validatePostOrderRequest(req.body);
        res.status(200).json(await postOrder(req.body));
      }
    )
  );

  router.delete(
    '/orders',
    asyncHandler(
      async (
        req: Request<{}, {}, ClobDeleteOrderRequest>,
        res: Response<ClobDeleteOrderResponse | string, {}>
      ) => {
        validateOrderRequest(req.body);
        res.status(200).json(await deleteOrder(req.body));
      }
    )
  );

  router.post(
    '/batchOrders',
    asyncHandler(
      async (
        req: Request<{}, {}, ClobBatchUpdateRequest>,
        res: Response<ClobPostOrderResponse | string, {}>
      ) => {
        validateBatchOrdersRequest(req.body);
        res.status(200).json(await batchOrders(req.body));
      }
    )
  );

  router.get(
    '/estimateGas',
    asyncHandler(
      async (
        req: Request<{}, {}, NetworkSelectionRequest>,
        res: Response<EstimateGasResponse | string, {}>
      ) => {
        validateEstimateGasRequest(req.query);
        res
          .status(200)
          .json(
            await estimateGas(req.query as unknown as NetworkSelectionRequest)
          );
      }
    )
  );
}

export namespace PerpClobRoutes {
  export const router = Router();

  router.get(
    '/markets',
    asyncHandler(
      async (
        req: Request<{}, {}, PerpClobMarketRequest>,
        res: Response<PerpClobMarketResponse | string, {}>
      ) => {
        validateBasicRequest(req.query);
        res
          .status(200)
          .json(
            await perpGetMarkets(req.query as unknown as PerpClobMarketRequest)
          );
      }
    )
  );

  router.get(
    '/orderBook',
    asyncHandler(
      async (
        req: Request<{}, {}, PerpClobOrderbookRequest>,
        res: Response<PerpClobOrderbookResponse | string, {}>
      ) => {
        validateMarketRequest(req.query);
        res
          .status(200)
          .json(
            await perpGetOrderBooks(
              req.query as unknown as PerpClobOrderbookRequest
            )
          );
      }
    )
  );

  router.get(
    '/ticker',
    asyncHandler(
      async (
        req: Request<{}, {}, PerpClobTickerRequest>,
        res: Response<PerpClobTickerResponse | string, {}>
      ) => {
        validateBasicRequest(req.query);
        res
          .status(200)
          .json(
            await perpGetTickers(req.query as unknown as PerpClobTickerRequest)
          );
      }
    )
  );

  router.get(
    '/orders',
    asyncHandler(
      async (
        req: Request<{}, {}, PerpClobGetOrderRequest>,
        res: Response<PerpClobGetOrderResponse | string, {}>
      ) => {
        validateOrderRequest(req.query);
        res
          .status(200)
          .json(
            await perpGetOrders(req.query as unknown as PerpClobGetOrderRequest)
          );
      }
    )
  );

  router.post(
    '/orders',
    asyncHandler(
      async (
        req: Request<{}, {}, PerpClobPostOrderRequest>,
        res: Response<PerpClobPostOrderResponse | string, {}>
      ) => {
        validatePostPerpOrderRequest(req.body);
        res.status(200).json(await perpPostOrder(req.body));
      }
    )
  );

  router.delete(
    '/orders',
    asyncHandler(
      async (
        req: Request<{}, {}, PerpClobDeleteOrderRequest>,
        res: Response<PerpClobDeleteOrderResponse | string, {}>
      ) => {
        validateOrderRequest(req.body);
        res.status(200).json(await perpDeleteOrder(req.body));
      }
    )
  );

  router.get(
    '/estimateGas',
    asyncHandler(
      async (
        req: Request<{}, {}, NetworkSelectionRequest>,
        res: Response<EstimateGasResponse | string, {}>
      ) => {
        validateEstimateGasRequest(req.query);
        res
          .status(200)
          .json(
            await perpEstimateGas(
              req.query as unknown as NetworkSelectionRequest
            )
          );
      }
    )
  );

  router.post(
    '/funding/rates',
    asyncHandler(
      async (
        req: Request<{}, {}, PerpClobFundingRatesRequest>,
        res: Response<PerpClobFundingRatesResponse | string, {}>
      ) => {
        validateFundingRatesRequest(req.body);
        res.status(200).json(await perpFundingRates(req.body));
      }
    )
  );

  router.post(
    '/funding/payments',
    asyncHandler(
      async (
        req: Request<{}, {}, PerpClobFundingPaymentsRequest>,
        res: Response<PerpClobFundingPaymentsResponse | string, {}>
      ) => {
        validateFundingPaymentsRequest(req.body);
        res.status(200).json(await perpFundingPayments(req.body));
      }
    )
  );
}<|MERGE_RESOLUTION|>--- conflicted
+++ resolved
@@ -13,7 +13,7 @@
   postOrder,
   deleteOrder,
   estimateGas,
-<<<<<<< HEAD
+  batchOrders,
   perpGetMarkets,
   perpGetOrderBooks,
   perpGetTickers,
@@ -23,9 +23,6 @@
   perpEstimateGas,
   perpFundingPayments,
   perpFundingRates,
-=======
-  batchOrders,
->>>>>>> 87ae3e89
 } from './clob.controllers';
 import {
   ClobBatchUpdateRequest,
@@ -34,7 +31,7 @@
   ClobGetOrderRequest,
   ClobGetOrderResponse,
   ClobMarketResponse,
-  ClobMarketRequest,
+  ClobMarketsRequest,
   ClobOrderbookRequest,
   ClobOrderbookResponse,
   ClobPostOrderRequest,
@@ -63,13 +60,10 @@
   validateMarketRequest,
   validatePostOrderRequest,
   validateOrderRequest,
-<<<<<<< HEAD
+  validateBatchOrdersRequest,
   validateFundingRatesRequest,
   validateFundingPaymentsRequest,
   validatePostPerpOrderRequest,
-=======
-  validateBatchOrdersRequest,
->>>>>>> 87ae3e89
 } from './clob.validators';
 
 export namespace CLOBRoutes {
@@ -79,13 +73,13 @@
     '/markets',
     asyncHandler(
       async (
-        req: Request<{}, {}, ClobMarketRequest>,
+        req: Request<{}, {}, ClobMarketsRequest>,
         res: Response<ClobMarketResponse | string, {}>
       ) => {
         validateBasicRequest(req.query);
         res
           .status(200)
-          .json(await getMarkets(req.query as unknown as ClobMarketRequest));
+          .json(await getMarkets(req.query as unknown as ClobMarketsRequest));
       }
     )
   );
