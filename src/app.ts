--- conflicted
+++ resolved
@@ -141,13 +141,8 @@
 export const gatewayApp = configureGatewayServer();
 
 export const startGateway = async () => {
-  const gateway_version = '2.2.0';
+  const gateway_version = 'dev-2.3.0';
   const port = ConfigManagerV2.getInstance().get('server.port');
-<<<<<<< HEAD
-
-=======
-  const gateway_version="dev-2.3.0"
->>>>>>> 1c657fd8
   if (!ConfigManagerV2.getInstance().get('server.id')) {
     ConfigManagerV2.getInstance().set(
       'server.id',
