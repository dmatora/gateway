--- conflicted
+++ resolved
@@ -25,10 +25,7 @@
 import { uniswapRoutes } from './connectors/uniswap/uniswap.routes';
 
 // Change version for each release
-<<<<<<< HEAD
 const GATEWAY_VERSION = '2.4.0';
-=======
-const GATEWAY_VERSION = '2.3.0';
 
 // At the top level, define devMode once
 // When true, runs server in HTTP mode (less secure but useful for development)
@@ -36,7 +33,6 @@
 // Use --dev flag to enable HTTP mode, e.g.: yarn start --dev
 // Tests automatically run in dev mode via GATEWAY_TEST_MODE=dev
 const devMode = process.argv.includes('--dev') || process.env.GATEWAY_TEST_MODE === 'dev';
->>>>>>> 3732b57e
 
 const swaggerOptions = {
   openapi: {
