import {
  mkValidator,
  mkRequestValidator,
  RequestValidator,
  Validator,
  mkSelectingValidator,
} from '../validators';
const { fromBase64 } = require('@cosmjs/encoding');

export const invalidEthPrivateKeyError: string =
  'The privateKey param is not a valid Ethereum private key (64 hexadecimal characters).';

export const invalidNearPrivateKeyError: string =
  'The privateKey param is not a valid Near private key.';

export const invalidCosmosPrivateKeyError: string =
  'The privateKey param is not a valid Cosmos private key.';

// test if a string matches the shape of an Ethereum private key
export const isEthPrivateKey = (str: string): boolean => {
  return /^(0x|xdc)?[a-fA-F0-9]{64}$/.test(str);
};

// test if a string matches the Near private key encoding format (i.e. <curve>:<encoded key>')
export const isNearPrivateKey = (str: string): boolean => {
  const parts = str.split(':');
  return parts.length === 2;
};

export const isCosmosPrivateKey = (str: string): boolean => {
  try {
    fromBase64(str);

    return true;
  } catch {
    return false;
  }
};

// given a request, look for a key called privateKey that is an Ethereum private key
export const validatePrivateKey: Validator = mkSelectingValidator(
  'chain',
  (req, key) => req[key],
  {
    ethereum: mkValidator(
      'privateKey',
      invalidEthPrivateKeyError,
      (val) => typeof val === 'string' && isEthPrivateKey(val)
    ),
    cronos: mkValidator(
      'privateKey',
      invalidEthPrivateKeyError,
      (val) => typeof val === 'string' && isEthPrivateKey(val)
    ),
    avalanche: mkValidator(
      'privateKey',
      invalidEthPrivateKeyError,
      (val) => typeof val === 'string' && isEthPrivateKey(val)
    ),
    harmony: mkValidator(
      'privateKey',
      invalidEthPrivateKeyError,
      (val) => typeof val === 'string' && isEthPrivateKey(val)
    ),
    near: mkValidator(
      'privateKey',
      invalidNearPrivateKeyError,
      (val) => typeof val === 'string' && isNearPrivateKey(val)
    ),
    cosmos: mkValidator(
      'privateKey',
      invalidCosmosPrivateKeyError,
      (val) => typeof val === 'string' && isCosmosPrivateKey(val)
    ),
    polygon: mkValidator(
      'privateKey',
      invalidEthPrivateKeyError,
      (val) => typeof val === 'string' && isEthPrivateKey(val)
    ),
    'binance-smart-chain': mkValidator(
      'privateKey',
      invalidEthPrivateKeyError,
      (val) => typeof val === 'string' && isEthPrivateKey(val)
    ),
<<<<<<< HEAD
    xdc: mkValidator(
=======
    injective: mkValidator(
>>>>>>> d90f54de
      'privateKey',
      invalidEthPrivateKeyError,
      (val) => typeof val === 'string' && isEthPrivateKey(val)
    ),
  }
);

export const invalidChainError: string =
  'chain must be "ethereum", "avalanche", "near", "harmony", "cosmos", "binance-smart-chain" or "injective"';

export const invalidNetworkError: string =
  'expected a string for the network key';

export const invalidAddressError: string = 'address must be a string';

export const invalidAccountIDError: string = 'account ID must be a string';

export const validateChain: Validator = mkValidator(
  'chain',
  invalidChainError,
  (val) =>
    typeof val === 'string' &&
    (val === 'ethereum' ||
      val === 'avalanche' ||
      val === 'polygon' ||
      val === 'xdc' ||
      val === 'near' ||
      val === 'harmony' ||
      val === 'cronos' ||
      val === 'cosmos' ||
      val === 'binance-smart-chain' ||
      val === 'injective')
);

export const validateNetwork: Validator = mkValidator(
  'network',
  invalidNetworkError,
  (val) => typeof val === 'string'
);

export const validateAddress: Validator = mkValidator(
  'address',
  invalidAddressError,
  (val) => typeof val === 'string'
);

export const validateAccountID: Validator = mkValidator(
  'accountId',
  invalidAccountIDError,
  (val) => typeof val === 'string',
  true
);

export const validateAddWalletRequest: RequestValidator = mkRequestValidator([
  validatePrivateKey,
  validateChain,
  validateNetwork,
  validateAccountID,
]);

export const validateRemoveWalletRequest: RequestValidator = mkRequestValidator(
  [validateAddress, validateChain]
);<|MERGE_RESOLUTION|>--- conflicted
+++ resolved
@@ -82,11 +82,13 @@
       invalidEthPrivateKeyError,
       (val) => typeof val === 'string' && isEthPrivateKey(val)
     ),
-<<<<<<< HEAD
+
+    injective: mkValidator(
+      'privateKey',
+      invalidEthPrivateKeyError,
+      (val) => typeof val === 'string' && isEthPrivateKey(val)
+    ),
     xdc: mkValidator(
-=======
-    injective: mkValidator(
->>>>>>> d90f54de
       'privateKey',
       invalidEthPrivateKeyError,
       (val) => typeof val === 'string' && isEthPrivateKey(val)
