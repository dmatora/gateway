import { Avalanche } from '../chains/avalanche/avalanche';
import { Cronos } from '../chains/cronos/cronos';
import { Ethereum } from '../chains/ethereum/ethereum';
import { BinanceSmartChain } from '../chains/binance-smart-chain/binance-smart-chain';
import { Harmony } from '../chains/harmony/harmony';
import { Polygon } from '../chains/polygon/polygon';
import { Xdc } from '../chains/xdc/xdc';
import { MadMeerkat } from '../connectors/mad_meerkat/mad_meerkat';
import { Openocean } from '../connectors/openocean/openocean';
import { Pangolin } from '../connectors/pangolin/pangolin';
import { Perp } from '../connectors/perp/perp';
import { Quickswap } from '../connectors/quickswap/quickswap';
import { PancakeSwap } from '../connectors/pancakeswap/pancakeswap';
import { Uniswap } from '../connectors/uniswap/uniswap';
import { UniswapLP } from '../connectors/uniswap/uniswap.lp';
import { VVSConnector } from '../connectors/vvs/vvs';
import { InjectiveCLOB } from '../connectors/injective/injective';
import { Injective } from '../chains/injective/injective';
import { ZigZag } from '../connectors/zigzag/zigzag';
import {
  CLOBish,
  Ethereumish,
  Nearish,
  Perpish,
  RefAMMish,
  Uniswapish,
  UniswapLPish,
  Xdcish,
} from './common-interfaces';
import { Traderjoe } from '../connectors/traderjoe/traderjoe';
import { Sushiswap } from '../connectors/sushiswap/sushiswap';
import { Defikingdoms } from '../connectors/defikingdoms/defikingdoms';
import { Defira } from '../connectors/defira/defira';
import { Near } from '../chains/near/near';
import { Ref } from '../connectors/ref/ref';
import { Xsswap } from '../connectors/xsswap/xsswap';
import { DexalotCLOB } from '../connectors/dexalot/dexalot';

export type ChainUnion = Ethereumish | Nearish | Injective | Xdcish;

export type Chain<T> = T extends Ethereumish
  ? Ethereumish
  : T extends Nearish
  ? Nearish
  : T extends Xdcish
  ? Xdcish
  : T extends Injective
  ? Injective
  : never;

export async function getChain<T>(
  chain: string,
  network: string
): Promise<Chain<T>> {
  let chainInstance: ChainUnion;

  if (chain === 'ethereum') chainInstance = Ethereum.getInstance(network);
  else if (chain === 'avalanche')
    chainInstance = Avalanche.getInstance(network);
  else if (chain === 'polygon') chainInstance = Polygon.getInstance(network);
  else if (chain === 'xdc') chainInstance = Xdc.getInstance(network);
  else if (chain === 'harmony') chainInstance = Harmony.getInstance(network);
  else if (chain === 'near') chainInstance = Near.getInstance(network);
  else if (chain === 'binance-smart-chain')
    chainInstance = BinanceSmartChain.getInstance(network);
  else if (chain === 'cronos') chainInstance = Cronos.getInstance(network);
  else if (chain === 'injective')
    chainInstance = Injective.getInstance(network);
  else throw new Error('unsupported chain');

  if (!chainInstance.ready()) {
    await chainInstance.init();
  }

  return chainInstance as Chain<T>;
}

export type ConnectorUnion =
  | Uniswapish
  | UniswapLPish
  | Perpish
  | RefAMMish
<<<<<<< HEAD
  | InjectiveCLOB
  | ZigZag;
=======
  | CLOBish;
>>>>>>> 673f7a0c

export type Connector<T> = T extends Uniswapish
  ? Uniswapish
  : T extends UniswapLPish
  ? UniswapLPish
  : T extends Perpish
  ? Perpish
  : T extends RefAMMish
  ? RefAMMish
<<<<<<< HEAD
  : T extends InjectiveCLOB
  ? InjectiveCLOB
  : T extends ZigZag
  ? ZigZag
=======
  : T extends CLOBish
  ? CLOBish
>>>>>>> 673f7a0c
  : never;

export async function getConnector<T>(
  chain: string,
  network: string,
  connector: string | undefined,
  address?: string
): Promise<Connector<T>> {
  let connectorInstance: ConnectorUnion;

  if (
    (chain === 'ethereum' || chain === 'polygon') &&
    connector === 'uniswap'
  ) {
    connectorInstance = Uniswap.getInstance(chain, network);
  } else if (chain === 'polygon' && connector === 'quickswap') {
    connectorInstance = Quickswap.getInstance(chain, network);
  } else if (
    (chain === 'ethereum' || chain === 'polygon') &&
    connector === 'uniswapLP'
  ) {
    connectorInstance = UniswapLP.getInstance(chain, network);
  } else if (chain === 'ethereum' && connector === 'perp') {
    connectorInstance = Perp.getInstance(chain, network, address);
  } else if (chain === 'avalanche' && connector === 'pangolin') {
    connectorInstance = Pangolin.getInstance(chain, network);
  } else if (connector === 'openocean') {
    connectorInstance = Openocean.getInstance(chain, network);
  } else if (chain === 'avalanche' && connector === 'traderjoe') {
    connectorInstance = Traderjoe.getInstance(chain, network);
  } else if (chain === 'harmony' && connector === 'defikingdoms') {
    connectorInstance = Defikingdoms.getInstance(chain, network);
  } else if (chain === 'harmony' && connector === 'defira') {
    connectorInstance = Defira.getInstance(chain, network);
  } else if (chain === 'cronos' && connector === 'mad_meerkat') {
    connectorInstance = MadMeerkat.getInstance(chain, network);
  } else if (chain === 'cronos' && connector === 'vvs') {
    connectorInstance = VVSConnector.getInstance(chain, network);
  } else if (chain === 'near' && connector === 'ref') {
    connectorInstance = Ref.getInstance(chain, network);
  } else if (chain === 'binance-smart-chain' && connector === 'pancakeswap') {
    connectorInstance = PancakeSwap.getInstance(chain, network);
  } else if (connector === 'sushiswap') {
    connectorInstance = Sushiswap.getInstance(chain, network);
  } else if (chain === 'xdc' && connector === 'xsswap') {
    connectorInstance = Xsswap.getInstance(chain, network);
  } else if (chain === 'injective' && connector === 'injective') {
    connectorInstance = InjectiveCLOB.getInstance(chain, network);
<<<<<<< HEAD
  } else if (chain === 'ethereum' && connector === 'zigzag') {
    connectorInstance = ZigZag.getInstance(network);
=======
  } else if (chain === 'avalanche' && connector === 'dexalot') {
    connectorInstance = DexalotCLOB.getInstance(network);
>>>>>>> 673f7a0c
  } else {
    throw new Error('unsupported chain or connector');
  }

  if (!connectorInstance.ready()) {
    await connectorInstance.init();
  }

  return connectorInstance as Connector<T>;
}<|MERGE_RESOLUTION|>--- conflicted
+++ resolved
@@ -80,12 +80,8 @@
   | UniswapLPish
   | Perpish
   | RefAMMish
-<<<<<<< HEAD
-  | InjectiveCLOB
+  | CLOBish
   | ZigZag;
-=======
-  | CLOBish;
->>>>>>> 673f7a0c
 
 export type Connector<T> = T extends Uniswapish
   ? Uniswapish
@@ -95,15 +91,10 @@
   ? Perpish
   : T extends RefAMMish
   ? RefAMMish
-<<<<<<< HEAD
-  : T extends InjectiveCLOB
-  ? InjectiveCLOB
+  : T extends CLOBish
+  ? CLOBish
   : T extends ZigZag
   ? ZigZag
-=======
-  : T extends CLOBish
-  ? CLOBish
->>>>>>> 673f7a0c
   : never;
 
 export async function getConnector<T>(
@@ -152,13 +143,10 @@
     connectorInstance = Xsswap.getInstance(chain, network);
   } else if (chain === 'injective' && connector === 'injective') {
     connectorInstance = InjectiveCLOB.getInstance(chain, network);
-<<<<<<< HEAD
+  } else if (chain === 'avalanche' && connector === 'dexalot') {
+    connectorInstance = DexalotCLOB.getInstance(network);
   } else if (chain === 'ethereum' && connector === 'zigzag') {
     connectorInstance = ZigZag.getInstance(network);
-=======
-  } else if (chain === 'avalanche' && connector === 'dexalot') {
-    connectorInstance = DexalotCLOB.getInstance(network);
->>>>>>> 673f7a0c
   } else {
     throw new Error('unsupported chain or connector');
   }
