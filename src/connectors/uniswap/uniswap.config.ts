import { ConfigManagerV2 } from '../../services/config-manager-v2';
import { AvailableNetworks } from '../../services/config-manager-types';
export namespace UniswapConfig {
  export interface NetworkConfig {
    allowedSlippage: string;
    gasLimitEstimate: number;
    ttl: number;
    maximumHops: number;
<<<<<<< HEAD
    uniswapV3SmartOrderRouterAddress: (network: string) => string;
    uniswapV3NftManagerAddress: (network: string) => string;
    uniswapV3FactoryAddress: (network: string) => string;
=======
    uniswapV3SmartOrderRouterAddress: (chain: string, network: string) => string;
    uniswapV3NftManagerAddress: (chain: string, network: string) => string;
    uniswapV3FactoryAddress: (chain: string, network: string) => string;
>>>>>>> 373c5778
    tradingTypes: (type: string) => Array<string>;
    chainType: string;
    availableNetworks: Array<AvailableNetworks>;
    useRouter?: boolean;
    feeTier?: string;
    quoterContractAddress: (chain: string, network: string) => string;
  }

  export const config: NetworkConfig = {
    allowedSlippage: ConfigManagerV2.getInstance().get(
      `uniswap.allowedSlippage`
    ),
    gasLimitEstimate: ConfigManagerV2.getInstance().get(
      `uniswap.gasLimitEstimate`
    ),
    ttl: ConfigManagerV2.getInstance().get(`uniswap.ttl`),
    maximumHops: ConfigManagerV2.getInstance().get(`uniswap.maximumHops`),
    uniswapV3SmartOrderRouterAddress: (chain: string, network: string) =>
      ConfigManagerV2.getInstance().get(
          'uniswap.contractAddresses.' +
          chain +
          '.' +
          network +
          '.uniswapV3SmartOrderRouterAddress'
      ),
    uniswapV3NftManagerAddress: (chain: string, network: string) =>
      ConfigManagerV2.getInstance().get(
          'uniswap.contractAddresses.' +
          chain +
          '.' +
          network +
          '.uniswapV3NftManagerAddress'
      ),
    uniswapV3FactoryAddress: (chain: string, network: string) =>
      ConfigManagerV2.getInstance().get(
          'uniswap.contractAddresses.' +
          chain +
          '.' +
          network +
          '.uniswapV3FactoryAddress'
      ),
    quoterContractAddress: (chain: string, network: string) =>
      ConfigManagerV2.getInstance().get(
          'uniswap.contractAddresses.' +
          chain +
          '.' +
          network +
          '.uniswapV3QuoterV2ContractAddress'
      ),
    uniswapV3FactoryAddress: (network: string) =>
      ConfigManagerV2.getInstance().get(
        `uniswap.contractAddresses.${network}.uniswapV3FactoryAddress`
      ),
    tradingTypes: (type: string) => {
      return type === 'swap' ? ['AMM'] : ['AMM_LP'];
    },
    chainType: 'EVM',
    availableNetworks: [
      {
        chain: 'ethereum',
        networks: ['mainnet', 'goerli', 'arbitrum', 'optimism'],
      },
      { chain: 'polygon',
        networks: ['mainnet', 'mumbai']
      },
      { chain: 'binance-smart-chain',
        networks: ['mainnet']
      },
    ],
    useRouter: ConfigManagerV2.getInstance().get(`uniswap.useRouter`),
    feeTier: ConfigManagerV2.getInstance().get(`uniswap.feeTier`),
  };
}<|MERGE_RESOLUTION|>--- conflicted
+++ resolved
@@ -6,15 +6,9 @@
     gasLimitEstimate: number;
     ttl: number;
     maximumHops: number;
-<<<<<<< HEAD
-    uniswapV3SmartOrderRouterAddress: (network: string) => string;
-    uniswapV3NftManagerAddress: (network: string) => string;
-    uniswapV3FactoryAddress: (network: string) => string;
-=======
     uniswapV3SmartOrderRouterAddress: (chain: string, network: string) => string;
     uniswapV3NftManagerAddress: (chain: string, network: string) => string;
     uniswapV3FactoryAddress: (chain: string, network: string) => string;
->>>>>>> 373c5778
     tradingTypes: (type: string) => Array<string>;
     chainType: string;
     availableNetworks: Array<AvailableNetworks>;
@@ -64,10 +58,6 @@
           network +
           '.uniswapV3QuoterV2ContractAddress'
       ),
-    uniswapV3FactoryAddress: (network: string) =>
-      ConfigManagerV2.getInstance().get(
-        `uniswap.contractAddresses.${network}.uniswapV3FactoryAddress`
-      ),
     tradingTypes: (type: string) => {
       return type === 'swap' ? ['AMM'] : ['AMM_LP'];
     },
